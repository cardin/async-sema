{
<<<<<<< HEAD
  "name": "throttle-sema",
  "version": "1.0.1",
  "description": "Rate Limited Semaphore using `async` and `await`",
=======
  "name": "async-sema",
  "version": "3.1.0",
  "description": "Semaphore using `async` and `await`",
>>>>>>> 0c9d3370
  "repository": {
    "type": "git",
    "url": "git+https://github.com/cardin/throttle-sema.git"
  },
  "contributors": [
    "Cardin Lee, Olli Vanhoja"
  ],
  "keywords": [
    "throttle",
    "semaphore",
    "async",
    "await"
  ],
  "homepage": "https://github.com/cardin/throttle-sema",
  "bugs": {
    "url": "https://github.com/cardin/throttle-sema/issues"
  },
  "license": "MIT",
  "files": [
    "lib"
  ],
  "main": "lib/index.js",
  "scripts": {
    "build": "tsc",
    "lint:staged": "lint-staged",
    "prepublishOnly": "npm run build",
    "prettier": "prettier --write --single-quote './{src,test}/**/*.ts'",
    "test": "jest"
  },
  "devDependencies": {
<<<<<<< HEAD
    "@types/jest": "^24.0.4",
    "@types/node": "^10",
    "jest": "^24.1.0",
    "lint-staged": "^8.1.3",
    "pre-commit": "^1.2.2",
    "prettier": "^1.16.4",
    "ts-jest": "^24.0.2",
    "typescript": "^3.3.3"
=======
    "@types/jest": "24.0.18",
    "@types/node": "12.7.5",
    "jest": "24.9.0",
    "lint-staged": "9.2.5",
    "pre-commit": "1.2.2",
    "prettier": "1.18.2",
    "ts-jest": "24.1.0",
    "typescript": "3.6.3"
>>>>>>> 0c9d3370
  },
  "pre-commit": "lint:staged",
  "lint-staged": {
    "*.{js,ts}": [
      "prettier --write --single-quote",
      "git add"
    ]
  },
  "jest": {
    "preset": "ts-jest",
    "verbose": false,
    "testURL": "http://localhost/"
  },
  "engines" : { "node" : ">=8.0.0" }
}<|MERGE_RESOLUTION|>--- conflicted
+++ resolved
@@ -1,13 +1,7 @@
 {
-<<<<<<< HEAD
   "name": "throttle-sema",
-  "version": "1.0.1",
+  "version": "1.1.0",
   "description": "Rate Limited Semaphore using `async` and `await`",
-=======
-  "name": "async-sema",
-  "version": "3.1.0",
-  "description": "Semaphore using `async` and `await`",
->>>>>>> 0c9d3370
   "repository": {
     "type": "git",
     "url": "git+https://github.com/cardin/throttle-sema.git"
@@ -38,16 +32,6 @@
     "test": "jest"
   },
   "devDependencies": {
-<<<<<<< HEAD
-    "@types/jest": "^24.0.4",
-    "@types/node": "^10",
-    "jest": "^24.1.0",
-    "lint-staged": "^8.1.3",
-    "pre-commit": "^1.2.2",
-    "prettier": "^1.16.4",
-    "ts-jest": "^24.0.2",
-    "typescript": "^3.3.3"
-=======
     "@types/jest": "24.0.18",
     "@types/node": "12.7.5",
     "jest": "24.9.0",
@@ -56,7 +40,6 @@
     "prettier": "1.18.2",
     "ts-jest": "24.1.0",
     "typescript": "3.6.3"
->>>>>>> 0c9d3370
   },
   "pre-commit": "lint:staged",
   "lint-staged": {
