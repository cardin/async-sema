--- conflicted
+++ resolved
@@ -1,19 +1,10 @@
 {
-<<<<<<< HEAD
   "name": "throttle-sema",
-  "version": "1.1.0",
+  "version": "1.1.1",
   "description": "Rate Limited Semaphore using `async` and `await`",
   "repository": {
     "type": "git",
     "url": "git+https://github.com/cardin/throttle-sema.git"
-=======
-  "name": "async-sema",
-  "version": "3.1.1",
-  "description": "Semaphore using `async` and `await`",
-  "repository": {
-    "type": "git",
-    "url": "git+https://github.com/vercel/async-sema.git"
->>>>>>> 603842b8
   },
   "contributors": [
     "Cardin Lee, Olli Vanhoja"
@@ -24,15 +15,9 @@
     "async",
     "await"
   ],
-<<<<<<< HEAD
   "homepage": "https://github.com/cardin/throttle-sema",
   "bugs": {
     "url": "https://github.com/cardin/throttle-sema/issues"
-=======
-  "homepage": "https://github.com/vercel/async-sema",
-  "bugs": {
-    "url": "https://github.com/vercel/async-sema/issues"
->>>>>>> 603842b8
   },
   "license": "MIT",
   "files": [
@@ -67,6 +52,5 @@
     "preset": "ts-jest",
     "verbose": false,
     "testURL": "http://localhost/"
-  },
-  "engines" : { "node" : ">=8.0.0" }
+  }
 }